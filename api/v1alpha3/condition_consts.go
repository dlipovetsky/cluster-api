/*
Copyright 2020 The Kubernetes Authors.

Licensed under the Apache License, Version 2.0 (the "License");
you may not use this file except in compliance with the License.
You may obtain a copy of the License at

    http://www.apache.org/licenses/LICENSE-2.0

Unless required by applicable law or agreed to in writing, software
distributed under the License is distributed on an "AS IS" BASIS,
WITHOUT WARRANTIES OR CONDITIONS OF ANY KIND, either express or implied.
See the License for the specific language governing permissions and
limitations under the License.
*/

package v1alpha3

// ANCHOR: CommonConditions

// Common ConditionTypes used by Cluster API objects.
const (
	// ReadyCondition defines the Ready condition type that summarizes the operational state of a Cluster API object.
	ReadyCondition ConditionType = "Ready"
)

// Common ConditionReason used by Cluster API objects.
const (
	// DeletingReason (Severity=Info) documents an condition not in Status=True because the underlying object it is currently being deleted.
	DeletingReason = "Deleting"

	// DeletionFailedReason (Severity=Warning) documents an condition not in Status=True because the underlying object
	// encountered problems during deletion. This is a warning because the reconciler will retry deletion.
	DeletionFailedReason = "DeletionFailed"

	// DeletedReason (Severity=Info) documents an condition not in Status=True because the underlying object was deleted.
	DeletedReason = "Deleted"
)

const (
	// InfrastructureReadyCondition reports a summary of current status of the infrastructure object defined for this cluster/machine/machinepool.
	// This condition is mirrored from the Ready condition in the infrastructure ref object, and
	// the absence of this condition might signal problems in the reconcile external loops or the fact that
	// the infrastructure provider does not implement the Ready condition yet.
	InfrastructureReadyCondition ConditionType = "InfrastructureReady"

	// WaitingForInfrastructureFallbackReason (Severity=Info) documents a cluster/machine/machinepool waiting for the underlying infrastructure
	// to be available.
	// NOTE: This reason is used only as a fallback when the infrastructure object is not reporting its own ready condition.
	WaitingForInfrastructureFallbackReason = "WaitingForInfrastructure"
)

// ANCHOR_END: CommonConditions

// Conditions and condition Reasons for the Cluster object

const (
	// ControlPlaneReady reports the ready condition from the control plane object defined for this cluster.
	// This condition is mirrored from the Ready condition in the control plane ref object, and
	// the absence of this condition might signal problems in the reconcile external loops or the fact that
	// the control plane provider does not not implements the Ready condition yet.
	ControlPlaneReadyCondition ConditionType = "ControlPlaneReady"

	// WaitingForControlPlaneFallbackReason (Severity=Info) documents a cluster waiting for the control plane
	// to be available.
	// NOTE: This reason is used only as a fallback when the control plane object is not reporting its own ready condition.
	WaitingForControlPlaneFallbackReason = "WaitingForControlPlane"

	// WaitingForControlPlaneAvailableReason (Severity=Info) documents a Cluster API object
	// waiting for the control plane machine to be available.
	//
	// NOTE: Having the control plane machine available is a pre-condition for joining additional control planes
	// or workers nodes.
	WaitingForControlPlaneAvailableReason = "WaitingForControlPlaneAvailable"
)

// Conditions and condition Reasons for the Machine object

const (
	// BootstrapReadyCondition reports a summary of current status of the bootstrap object defined for this machine.
	// This condition is mirrored from the Ready condition in the bootstrap ref object, and
	// the absence of this condition might signal problems in the reconcile external loops or the fact that
	// the bootstrap provider does not implement the Ready condition yet.
	BootstrapReadyCondition ConditionType = "BootstrapReady"

	// WaitingForDataSecretFallbackReason (Severity=Info) documents a machine waiting for the bootstrap data secret
	// to be available.
	// NOTE: This reason is used only as a fallback when the bootstrap object is not reporting its own ready condition.
	WaitingForDataSecretFallbackReason = "WaitingForDataSecret"

	// DrainingSucceededCondition provide evidence of the status of the node drain operation which happens during the machine
	// deletion process.
	DrainingSucceededCondition ConditionType = "DrainingSucceeded"

	// DrainingReason (Severity=Info) documents a machine node being drained.
	DrainingReason = "Draining"

	// DrainingFailedReason (Severity=Warning) documents a machine node drain operation failed.
	DrainingFailedReason = "DrainingFailed"

	// PreDrainDeleteHookSucceededCondition reports a machine waiting for a PreDrainDeleteHook before being delete.
	PreDrainDeleteHookSucceededCondition ConditionType = "PreDrainDeleteHookSucceeded"

	// PreTerminateDeleteHookSucceededCondition reports a machine waiting for a PreDrainDeleteHook before being delete.
	PreTerminateDeleteHookSucceededCondition ConditionType = "PreTerminateDeleteHookSucceeded"

	// WaitingExternalHookReason (Severity=Info) provide evidence that we are waiting for an external hook to complete.
	WaitingExternalHookReason = "WaitingExternalHook"
)

const (
	// MachineHealthCheckSuccededCondition is set on machines that have passed a healthcheck by the MachineHealthCheck controller.
	// In the event that the health check fails it will be set to False.
	MachineHealthCheckSuccededCondition ConditionType = "HealthCheckSucceeded"

	// MachineHasFailureReason is the reason used when a machine has either a FailureReason or a FailureMessage set on its status.
	MachineHasFailureReason = "MachineHasFailure"

	// NodeStartupTimeoutReason is the reason used when a machine's node does not appear within the specified timeout.
	NodeStartupTimeoutReason = "NodeStartupTimeout"

	// UnhealthyNodeConditionReason is the reason used when a machine's node has one of the MachineHealthCheck's unhealthy conditions.
	UnhealthyNodeConditionReason = "UnhealthyNode"
)

const (
	// MachineOwnerRemediatedCondition is set on machines that have failed a healthcheck by the MachineHealthCheck controller.
	// MachineOwnerRemediatedCondition is set to False after a health check fails, but should be changed to True by the owning controller after remediation succeeds.
	MachineOwnerRemediatedCondition ConditionType = "OwnerRemediated"

	// WaitingForRemediationReason is the reason used when a machine fails a health check and remediation is needed.
	WaitingForRemediationReason = "WaitingForRemediation"
<<<<<<< HEAD

	// ExternalRemediationTemplateAvailable is set on machinehealthchecks when MachineHealthCheck controller uses external remediation.
	// ExternalRemediationTemplateAvailable is set to false if external remediation template is not found.
	ExternalRemediationTemplateAvailable ConditionType = "ExternalRemediationTemplateAvailable"

	// ExternalRemediationTemplateNotFound is the reason used when a machine health check fails to find external remediation template.
	ExternalRemediationTemplateNotFound = "ExternalRemediationTemplateNotFound"

	// ExternalRemediationRequestAvailable is set on machinehealthchecks when MachineHealthCheck controller uses external remediation.
	// ExternalRemediationRequestAvailable is set to false if creating external remediation request fails.
	ExternalRemediationRequestAvailable ConditionType = "ExternalRemediationRequestAvailable"

	// ExternalRemediationRequestCreationFailed is the reason used when a machine health check fails to create external remediation request.
	ExternalRemediationRequestCreationFailed = "ExternalRemediationRequestCreationFailed"
)

// Conditions and condition Reasons for the MachineHealthCheck object

const (
	// RemediationAllowedCondition is set on MachineHealthChecks to show the status of whether the MachineHealthCheck is
	// allowed to remediate any Machines or whether it is blocked from remediating any further.
	RemediationAllowedCondition ConditionType = "RemediationAllowed"

	// TooManyUnhealthy is the reason used when too many Machines are unhealthy and the MachineHealthCheck is blocked
	// from making any further remediations.
	TooManyUnhealthyReason = "TooManyUnhealthy"
=======
)

// Conditions and condition Reasons for the Machine's Node object
const (
	// MachineNodeHealthyCondition provides info about the operational state of the Kubernetes node hosted on the machine by summarizing  node conditions.
	// If the conditions defined in a Kubernetes node (i.e., NodeReady, NodeMemoryPressure, NodeDiskPressure, NodePIDPressure, and NodeNetworkUnavailable) are in a healthy state, it will be set to True.
	MachineNodeHealthyCondition ConditionType = "NodeHealthy"

	// WaitingForNodeRefReason (Severity=Info) documents a machine.spec.providerId is not assigned yet.
	WaitingForNodeRefReason = "WaitingForNodeRef"

	// NodeProvisioningReason (Severity=Info) documents machine in the process of provisioning a node.
	// NB. provisioning --> NodeRef == ""
	NodeProvisioningReason = "NodeProvisioning"

	// NodeNotFoundReason (Severity=Error) documents a machine's node has previously been observed but is now gone.
	// NB. provisioned --> NodeRef != ""
	NodeNotFoundReason = "NodeNotFound"

	// NodeConditionsFailedReason (Severity=Warning) documents a node is not in a healthy state due to the failed state of at least 1 Kubelet condition.
	NodeConditionsFailedReason = "NodeConditionsFailed"
>>>>>>> 95064238
)<|MERGE_RESOLUTION|>--- conflicted
+++ resolved
@@ -130,7 +130,6 @@
 
 	// WaitingForRemediationReason is the reason used when a machine fails a health check and remediation is needed.
 	WaitingForRemediationReason = "WaitingForRemediation"
-<<<<<<< HEAD
 
 	// ExternalRemediationTemplateAvailable is set on machinehealthchecks when MachineHealthCheck controller uses external remediation.
 	// ExternalRemediationTemplateAvailable is set to false if external remediation template is not found.
@@ -157,7 +156,6 @@
 	// TooManyUnhealthy is the reason used when too many Machines are unhealthy and the MachineHealthCheck is blocked
 	// from making any further remediations.
 	TooManyUnhealthyReason = "TooManyUnhealthy"
-=======
 )
 
 // Conditions and condition Reasons for the Machine's Node object
@@ -179,5 +177,4 @@
 
 	// NodeConditionsFailedReason (Severity=Warning) documents a node is not in a healthy state due to the failed state of at least 1 Kubelet condition.
 	NodeConditionsFailedReason = "NodeConditionsFailed"
->>>>>>> 95064238
 )